# toolkit
<<<<<<< HEAD
1.0.5
=======
工具包
>>>>>>> 46b0b4db
# 用法
## jdk版本
17
## maven依赖
```xml
<dependency>
  <groupId>red.zyc.toolkit</groupId>
  <artifactId>kit-{Module Name}</artifactId>
  <version>1.0.5</version>
</dependency><|MERGE_RESOLUTION|>--- conflicted
+++ resolved
@@ -1,9 +1,5 @@
 # toolkit
-<<<<<<< HEAD
-1.0.5
-=======
 工具包
->>>>>>> 46b0b4db
 # 用法
 ## jdk版本
 17
